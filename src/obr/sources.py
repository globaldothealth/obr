--- conflicted
+++ resolved
@@ -13,15 +13,11 @@
 
 
 def source_databutton(
-<<<<<<< HEAD
-    _, link: str, button_text: str, download_folder: Path = DOWNLOADS
-=======
     _,
     link: str,
     button_text: str,
     download_folder: Path = DOWNLOADS,
     cleanup: bool = True,
->>>>>>> 28d70eee
 ) -> pd.DataFrame:
     options = webdriver.FirefoxOptions()
     options.headless = True
